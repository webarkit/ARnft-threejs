import {
    Object3D,
    PlaneGeometry,
    Scene,
    TextureLoader,
    VideoTexture,
    Mesh,
    MeshStandardMaterial,
    Vector3,
} from "three";
import { GLTFLoader } from "three/examples/jsm/loaders/GLTFLoader";
import { Utils } from "../utils/Utils";
import { ARnftFilter } from "../filters/ARnftFilter";
import SceneRendererTJS from "../SceneRendererTJS";

/**
 * Interface to define the ARVideo object used in addVideo.
 * @param play play a video.
 */
interface ARvideo {
    play: () => void;
}

/**
 * Interface to define an Entity.
 * @param name the name of the Entity
 */
interface Entity {
    name: string;
}

/**
 * Interface to define the PlaneGeometry used in the addImage and addVideo functions.
 * @param w  width of the PlaneGeometry.
 * @param h height of the PlaneGeometry.
 * @param ws width number of segments of the PlaneGeometry.
 * @param hs height number of segments of the PlaneGeometry.
 */
interface IPlaneConfig {
    w: number;
    h: number;
    ws: number;
    hs: number;
}

/**
 * This class is responsable to attach Threejs object to the rendering root and pass matrix data to it.
 */
export default class NFTaddTJS {
    private entities: Entity[] = [];
    private names: Array<string>;
    private scene: Scene;
    private target: EventTarget;
    private uuid: string;
<<<<<<< HEAD
=======
    private _filter: ARnftFilter;
    private _oef: boolean;
>>>>>>> b1084953

    /**
     * The NFTaddTJS constuctor, you need to pass the uuid from the ARnft instance.
     * @param uuid the uuid.
     */
    constructor(uuid: string) {
        this.scene = SceneRendererTJS.getGlobalScene();
        this.target = window || global;
        this.uuid = uuid;
        this.names = [];
        this._filter = new ARnftFilter();
        this._oef = false;
    }

    /**
     * The add function will add a mesh to the Renderer root. You need to associate a name of the Entity.
     * @param mesh The mesh to add
     * @param name the name of the Entity associated.
     * @param objVisibility set true or false if the mesh wll stay visible or not after tracking.
     */
    public add(mesh: Object3D, name: string, objVisibility: boolean) {
        this.target.addEventListener("getNFTData-" + this.uuid + "-" + name, (ev: any) => {
            var msg = ev.detail;
            mesh.position.y = ((msg.height / msg.dpi) * 2.54 * 10) / 2.0;
            mesh.position.x = ((msg.width / msg.dpi) * 2.54 * 10) / 2.0;
        });
        const root = new Object3D();
        root.name = "root-" + name;
        this.scene.add(root);
        root.add(mesh);
        this.target.addEventListener("getMatrixGL_RH-" + this.uuid + "-" + name, (ev: any) => {
            root.visible = true;
            mesh.visible = true;
            if (this._oef === true) {
                let filter = [new Vector3(0, 0, 0), new Vector3(0, 0, 0), new Vector3(0, 0, 0)];
                filter = this._filter.update(ev.detail.matrixGL_RH);
                root.position.setX(filter[0].x);
                root.position.setY(filter[0].y);
                root.position.setZ(filter[0].z);
                root.rotation.setFromVector3(filter[1]);
                root.scale.setX(filter[2].x);
                root.scale.setY(filter[2].y);
                root.scale.setZ(filter[2].z);
            } else {
                root.matrixAutoUpdate = false;
                const matrix = Utils.interpolate(ev.detail.matrixGL_RH);
                Utils.setMatrix(root.matrix, matrix);
            }
        });
        this.target.addEventListener("nftTrackingLost-" + this.uuid + "-" + name, (ev: any) => {
            root.visible = objVisibility;
            mesh.visible = objVisibility;
        });
        this.names.push(name);
        this.entities.push({ name });
    }

    /**
     * The addModel function will add a model to the Renderer root. You need to associate a name of the Entity.
     * @param url url of the model.
     * @param name the name of the Entity associated.
<<<<<<< HEAD
     * @param x model x position.
     * @param y model y position.
     * @param z model z position.
     * @param scale scale of the model.
     * @param objVisibility set true or false if the mesh wll stay visible or not after tracking.
     */
    public addModel(url: string, name: string, x: number, y: number, z: number, scale: number, objVisibility: boolean) {
=======
     * @param scale scale of the model.
     * @param objVisibility set true or false if the mesh wll stay visible or not after tracking.
     */
    public addModel(url: string, name: string, scale: number, objVisibility: boolean) {
>>>>>>> b1084953
        const root = new Object3D();
        root.name = "root-" + name;
        this.scene.add(root);
        let model: any;
        /* Load Model */
        const threeGLTFLoader = new GLTFLoader();
        threeGLTFLoader.load(url, (gltf) => {
            model = gltf.scene;
            model.scale.set(scale, scale, scale);
            model.rotation.x = Math.PI / 2;
            this.target.addEventListener("getNFTData-" + this.uuid + "-" + name, (ev: any) => {
                var msg = ev.detail;
                model.position.y = ((msg.height / msg.dpi) * 2.54 * 10) / 2.0;
                model.position.x = ((msg.width / msg.dpi) * 2.54 * 10) / 2.0;
            });
            root.add(model);
        });
        this.target.addEventListener("getMatrixGL_RH-" + this.uuid + "-" + name, (ev: any) => {
            root.visible = true;
            model.visible = true;
            if (this._oef === true) {
                let filter = [new Vector3(0, 0, 0), new Vector3(0, 0, 0), new Vector3(0, 0, 0)];
                filter = this._filter.update(ev.detail.matrixGL_RH);
                root.position.setX(filter[0].x);
                root.position.setY(filter[0].y);
                root.position.setZ(filter[0].z);
                root.rotation.setFromVector3(filter[1]);
                root.scale.setX(filter[2].x);
                root.scale.setY(filter[2].y);
                root.scale.setZ(filter[2].z);
            } else {
                root.matrixAutoUpdate = false;
                const matrix = Utils.interpolate(ev.detail.matrixGL_RH);
                Utils.setMatrix(root.matrix, matrix);
            }
        });
        this.target.addEventListener("nftTrackingLost-" + this.uuid + "-" + name, (ev: any) => {
            root.visible = objVisibility;
            model.visible = objVisibility;
        });
        this.names.push(name);
    }

    /**
<<<<<<< HEAD
     * The addImage function will add an image to the Renderer root. You need to associate a name of the Entity.
     * @param imageUrl url of the image.
     * @param name the name of the Entity associated.
     * @param color color of the background plane.
     * @param scale scale of the plane.
     * @param configs see IPlaneConfig.
     * @param objVisibility set true or false if the mesh wll stay visible or not after tracking.
     */
    public addImage(
        imageUrl: string,
        name: string,
        color: string,
        scale: number,
        configs: IPlaneConfig,
        objVisibility: boolean
    ) {
=======
     * The addModelWithCallback function will add a model to the Renderer root. You need to associate a name of the Entity.
     * You can modify the model rotation, scale and other properties with the callback.
     * @param url url of the model.
     * @param name the name of the Entity associated.
     * @param callback modify the model in the callback.
     * @param objVisibility set true or false if the mesh wll stay visible or not after tracking.
     */
    public addModelWithCallback(url: string, name: string, callback: (gltf: any) => {}, objVisibility: boolean) {
>>>>>>> b1084953
        const root = new Object3D();
        root.name = "root-" + name;
        this.scene.add(root);
<<<<<<< HEAD
=======
        let model: any;
        /* Load Model */
        const threeGLTFLoader = new GLTFLoader();
        threeGLTFLoader.load(url, (gltf) => {
            model = gltf.scene;
            this.target.addEventListener("getNFTData-" + this.uuid + "-" + name, (ev: any) => {
                var msg = ev.detail;
                model.position.y = ((msg.height / msg.dpi) * 2.54 * 10) / 2.0;
                model.position.x = ((msg.width / msg.dpi) * 2.54 * 10) / 2.0;
            });
            callback(gltf);
            root.add(model);
        });
        this.target.addEventListener("getMatrixGL_RH-" + this.uuid + "-" + name, (ev: any) => {
            root.visible = true;
            model.visible = true;
            if (this._oef === true) {
                let filter = [new Vector3(0, 0, 0), new Vector3(0, 0, 0), new Vector3(0, 0, 0)];
                filter = this._filter.update(ev.detail.matrixGL_RH);
                root.position.setX(filter[0].x);
                root.position.setY(filter[0].y);
                root.position.setZ(filter[0].z);
                root.rotation.setFromVector3(filter[1]);
                root.scale.setX(filter[2].x);
                root.scale.setY(filter[2].y);
                root.scale.setZ(filter[2].z);
            } else {
                root.matrixAutoUpdate = false;
                const matrix = Utils.interpolate(ev.detail.matrixGL_RH);
                Utils.setMatrix(root.matrix, matrix);
            }
        });
        this.target.addEventListener("nftTrackingLost-" + this.uuid + "-" + name, (ev: any) => {
            root.visible = objVisibility;
            model.visible = objVisibility;
        });
        this.names.push(name);
    }

    /**
     * The addImage function will add an image to the Renderer root. You need to associate a name of the Entity.
     * @param imageUrl url of the image.
     * @param name the name of the Entity associated.
     * @param color color of the background plane.
     * @param scale scale of the plane.
     * @param configs see IPlaneConfig.
     * @param objVisibility set true or false if the mesh wll stay visible or not after tracking.
     */
    public addImage(
        imageUrl: string,
        name: string,
        color: string,
        scale: number,
        configs: IPlaneConfig,
        objVisibility: boolean
    ) {
        const root = new Object3D();
        root.name = "root-" + name;
        this.scene.add(root);
>>>>>>> b1084953
        const planeGeom = new PlaneGeometry(configs.w, configs.h, configs.ws, configs.hs);
        const texture = new TextureLoader().load(imageUrl);
        const material = new MeshStandardMaterial({ color: color, map: texture });
        const plane = new Mesh(planeGeom, material);
        plane.scale.set(scale, scale, scale);
        this.target.addEventListener("getNFTData-" + this.uuid + "-" + name, (ev: any) => {
            var msg = ev.detail;
            plane.position.y = ((msg.height / msg.dpi) * 2.54 * 10) / 2.0;
            plane.position.x = ((msg.width / msg.dpi) * 2.54 * 10) / 2.0;
        });
        root.add(plane);
        this.target.addEventListener("getMatrixGL_RH-" + this.uuid + "-" + name, (ev: any) => {
            root.visible = true;
            plane.visible = true;
            if (this._oef === true) {
                let filter = [new Vector3(0, 0, 0), new Vector3(0, 0, 0), new Vector3(0, 0, 0)];
                filter = this._filter.update(ev.detail.matrixGL_RH);
                root.position.setX(filter[0].x);
                root.position.setY(filter[0].y);
                root.position.setZ(filter[0].z);
                root.rotation.setFromVector3(filter[1]);
                root.scale.setX(filter[2].x);
                root.scale.setY(filter[2].y);
                root.scale.setZ(filter[2].z);
            } else {
                root.matrixAutoUpdate = false;
                const matrix = Utils.interpolate(ev.detail.matrixGL_RH);
                Utils.setMatrix(root.matrix, matrix);
            }
        });
        this.target.addEventListener("nftTrackingLost-" + this.uuid + "-" + name, (ev: any) => {
            root.visible = objVisibility;
            plane.visible = objVisibility;
        });
        this.names.push(name);
    }

    /**
     * The addVideo function will add a video to the Renderer root. You need to associate a name of the Entity.
     * @param id the id of the html video element.
     * @param name the name of the Entity associated.
     * @param scale scale of the plane.
     * @param configs see IPlaneConfig.
     * @param objVisibility set true or false if the mesh wll stay visible or not after tracking.
     */
    public addVideo(id: string, name: string, scale: number, configs: IPlaneConfig, objVisibility: boolean) {
        const root = new Object3D();
        root.name = "root-" + name;
        this.scene.add(root);
        const ARVideo: HTMLVideoElement = document.getElementById(id) as HTMLVideoElement;
        const texture = new VideoTexture(ARVideo as HTMLVideoElement);
        const mat = new MeshStandardMaterial({ color: 0xbbbbff, map: texture });
        ARVideo.play();
        const planeGeom = new PlaneGeometry(configs.w, configs.h, configs.ws, configs.hs);
        const plane = new Mesh(planeGeom, mat);
        plane.scale.set(scale, scale, scale);
        this.target.addEventListener("getNFTData-" + this.uuid + "-" + name, (ev: any) => {
            var msg = ev.detail;
            plane.position.y = ((msg.height / msg.dpi) * 2.54 * 10) / 2.0;
            plane.position.x = ((msg.width / msg.dpi) * 2.54 * 10) / 2.0;
        });
        root.add(plane);
        this.target.addEventListener("getMatrixGL_RH-" + this.uuid + "-" + name, (ev: any) => {
            root.visible = true;
            plane.visible = true;
            if (this._oef === true) {
                let filter = [new Vector3(0, 0, 0), new Vector3(0, 0, 0), new Vector3(0, 0, 0)];
                filter = this._filter.update(ev.detail.matrixGL_RH);
                root.position.setX(filter[0].x);
                root.position.setY(filter[0].y);
                root.position.setZ(filter[0].z);
                root.rotation.setFromVector3(filter[1]);
                root.scale.setX(filter[2].x);
                root.scale.setY(filter[2].y);
                root.scale.setZ(filter[2].z);
            } else {
                root.matrixAutoUpdate = false;
                const matrix = Utils.interpolate(ev.detail.matrixGL_RH);
                Utils.setMatrix(root.matrix, matrix);
            }
        });
        this.target.addEventListener("nftTrackingLost-" + this.uuid + "-" + name, (ev: any) => {
            root.visible = objVisibility;
            plane.visible = objVisibility;
        });
        this.names.push(name);
    }

    /**
     * You can get the names of the entities used in your project.
     * @returns the names of the entities
     */
    public getNames() {
        return this.names;
    }

    /**
     * Enable or not the OneEuroFilter routine.
     */
    public set oef(enable: boolean) {
        this._oef = enable;
    }

    /**
     * Check if OneEuroFilter is enabled or not.
     * @returns (boolean) true or false
     */
    public get oef() {
        return this._oef;
    }
}<|MERGE_RESOLUTION|>--- conflicted
+++ resolved
@@ -52,11 +52,8 @@
     private scene: Scene;
     private target: EventTarget;
     private uuid: string;
-<<<<<<< HEAD
-=======
     private _filter: ARnftFilter;
     private _oef: boolean;
->>>>>>> b1084953
 
     /**
      * The NFTaddTJS constuctor, you need to pass the uuid from the ARnft instance.
@@ -118,20 +115,10 @@
      * The addModel function will add a model to the Renderer root. You need to associate a name of the Entity.
      * @param url url of the model.
      * @param name the name of the Entity associated.
-<<<<<<< HEAD
-     * @param x model x position.
-     * @param y model y position.
-     * @param z model z position.
      * @param scale scale of the model.
      * @param objVisibility set true or false if the mesh wll stay visible or not after tracking.
      */
-    public addModel(url: string, name: string, x: number, y: number, z: number, scale: number, objVisibility: boolean) {
-=======
-     * @param scale scale of the model.
-     * @param objVisibility set true or false if the mesh wll stay visible or not after tracking.
-     */
     public addModel(url: string, name: string, scale: number, objVisibility: boolean) {
->>>>>>> b1084953
         const root = new Object3D();
         root.name = "root-" + name;
         this.scene.add(root);
@@ -176,24 +163,6 @@
     }
 
     /**
-<<<<<<< HEAD
-     * The addImage function will add an image to the Renderer root. You need to associate a name of the Entity.
-     * @param imageUrl url of the image.
-     * @param name the name of the Entity associated.
-     * @param color color of the background plane.
-     * @param scale scale of the plane.
-     * @param configs see IPlaneConfig.
-     * @param objVisibility set true or false if the mesh wll stay visible or not after tracking.
-     */
-    public addImage(
-        imageUrl: string,
-        name: string,
-        color: string,
-        scale: number,
-        configs: IPlaneConfig,
-        objVisibility: boolean
-    ) {
-=======
      * The addModelWithCallback function will add a model to the Renderer root. You need to associate a name of the Entity.
      * You can modify the model rotation, scale and other properties with the callback.
      * @param url url of the model.
@@ -202,12 +171,9 @@
      * @param objVisibility set true or false if the mesh wll stay visible or not after tracking.
      */
     public addModelWithCallback(url: string, name: string, callback: (gltf: any) => {}, objVisibility: boolean) {
->>>>>>> b1084953
-        const root = new Object3D();
-        root.name = "root-" + name;
-        this.scene.add(root);
-<<<<<<< HEAD
-=======
+        const root = new Object3D();
+        root.name = "root-" + name;
+        this.scene.add(root);
         let model: any;
         /* Load Model */
         const threeGLTFLoader = new GLTFLoader();
@@ -267,7 +233,6 @@
         const root = new Object3D();
         root.name = "root-" + name;
         this.scene.add(root);
->>>>>>> b1084953
         const planeGeom = new PlaneGeometry(configs.w, configs.h, configs.ws, configs.hs);
         const texture = new TextureLoader().load(imageUrl);
         const material = new MeshStandardMaterial({ color: color, map: texture });
