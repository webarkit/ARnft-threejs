--- conflicted
+++ resolved
@@ -43,15 +43,12 @@
     private scene: Scene;
     private target: EventTarget;
     private uuid: string;
-<<<<<<< HEAD
     private _filter: ARnftFilter;
-=======
 
     /**
      * The NFTaddTJS constuctor, you need to pass the uuid from the ARnft instance.
      * @param uuid the uuid.
      */
->>>>>>> aab9f5b8
     constructor(uuid: string) {
         this.scene = SceneRendererTJS.getGlobalScene();
         this.target = window || global;
