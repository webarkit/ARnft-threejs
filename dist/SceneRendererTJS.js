--- conflicted
+++ resolved
@@ -24,11 +24,8 @@
         else {
             this.camera = new THREE.Camera();
         }
-<<<<<<< HEAD
         this.version = '0.1.0';
         console.log("ARnftThreejs version: ", this.version);
-=======
->>>>>>> da7c947b
     }
     initRenderer() {
         this.camera.matrixAutoUpdate = false;
