--- conflicted
+++ resolved
@@ -15,12 +15,6 @@
     private _oef;
     constructor(uuid: string);
     add(mesh: Object3D, name: string, objVisibility: boolean): void;
-<<<<<<< HEAD
-    addModel(url: string, name: string, x: number, y: number, z: number, scale: number, objVisibility: boolean): void;
-    addImage(imageUrl: string, name: string, color: string, scale: number, configs: IPlaneConfig, objVisibility: boolean): void;
-    addVideo(id: string, name: string, scale: number, configs: IPlaneConfig, objVisibility: boolean): void;
-    getNames(): string[];
-=======
     addModel(url: string, name: string, scale: number, objVisibility: boolean): void;
     addModelWithCallback(url: string, name: string, callback: (gltf: any) => {}, objVisibility: boolean): void;
     addImage(imageUrl: string, name: string, color: string, scale: number, configs: IPlaneConfig, objVisibility: boolean): void;
@@ -28,6 +22,5 @@
     getNames(): string[];
     set oef(enable: boolean);
     get oef(): boolean;
->>>>>>> b1084953
 }
 export {};